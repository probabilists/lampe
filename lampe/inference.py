--- conflicted
+++ resolved
@@ -24,14 +24,9 @@
 from torch import Tensor, BoolTensor, Size
 from typing import *
 
-<<<<<<< HEAD
 from zuko.distributions import Distribution, DiagNormal, NormalizingFlow
-from zuko.flows import FlowModule, MAF, Unconditional
-from zuko.transforms import IdentityTransform, AffineTransform, FFJTransform
-=======
-from zuko.distributions import Distribution, DiagNormal
 from zuko.flows import FlowModule, MAF
->>>>>>> 9ee050f0
+from zuko.transforms import FFJTransform
 from zuko.utils import broadcast
 
 from .nn import MLP
@@ -89,15 +84,6 @@
     ):
         super().__init__()
 
-<<<<<<< HEAD
-        if moments is None:
-            self.standardize = nn.Identity()
-        else:
-            mu, sigma = moments
-            self.standardize = Affine(-mu / sigma, 1 / sigma, trainable=False)
-
-=======
->>>>>>> 9ee050f0
         self.net = build(theta_dim + x_dim, 1, **kwargs)
 
     def forward(self, theta: Tensor, x: Tensor) -> Tensor:
